--- conflicted
+++ resolved
@@ -230,7 +230,6 @@
     }
   }
 
-<<<<<<< HEAD
   const pollJobStatus = async (jobId: string, messageId: string) => {
     const maxAttempts = 30 // 5 minutes with 10 second intervals
     let attempts = 0
@@ -301,7 +300,8 @@
 
     // Start polling after a short delay
     setTimeout(poll, 5000)
-=======
+  }
+
   const initializeGraphGeneration = async () => {
     // Fetch available memory graphs
     try {
@@ -395,7 +395,6 @@
       setMessages(prev => [...prev, errorMessage])
       setGraphWorkflow(prev => ({ ...prev, step: 'topic', isActive: false }))
     }
->>>>>>> 7c7bd713
   }
 
   const sendMessage = async () => {
@@ -707,17 +706,13 @@
             This is a placeholder implementation. The actual tool will be implemented soon.
           </div>
         )}
-<<<<<<< HEAD
         
-        {toolResult.error && (
-          <div className="text-sm text-red-600 bg-red-50 p-2 rounded border-l-4 border-red-400">
-            ❌ {toolResult.message}
-=======
         {toolResult.workflow && (
           <div className="text-sm text-gray-600 bg-blue-50 p-2 rounded border-l-4 border-blue-400">
             Use the workflow panel above to configure and run graph generation.
           </div>
         )}
+        
         {toolResult.status === 'success' && toolResult.data && (
           <div className="text-sm text-gray-600 bg-green-50 p-2 rounded border-l-4 border-green-400">
             <div className="font-medium mb-1">Graph Generation Complete</div>
@@ -728,11 +723,17 @@
             </div>
           </div>
         )}
-        {toolResult.status === 'error' && (
+        
+        {toolResult.error && (
+          <div className="text-sm text-red-600 bg-red-50 p-2 rounded border-l-4 border-red-400">
+            ❌ {toolResult.message}
+          </div>
+        )}
+        
+        {toolResult.status === 'error' && toolResult.error && (
           <div className="text-sm text-gray-600 bg-red-50 p-2 rounded border-l-4 border-red-400">
             <div className="font-medium mb-1">Generation Failed</div>
             <div className="text-xs">{toolResult.error}</div>
->>>>>>> 7c7bd713
           </div>
         )}
       </div>
